use rust_pixel::event::Event;
// use log::info;
use petview_lib::PetviewData;
use rust_pixel::{context::Context, event::event_emit, game::Model};

pub const PETW: u16 = 50;
pub const PETH: u16 = 30;

#[repr(u8)]
enum PetviewState {
    Normal,
}

pub struct PetviewModel {
    pub data: PetviewData,
}

impl PetviewModel {
    pub fn new() -> Self {
        Self {
            data: PetviewData::new(),
        }
    }
}

impl Model for PetviewModel {
    fn init(&mut self, _ctx: &mut Context) {
        event_emit("Petview.RedrawTile");
    }

    fn handle_input(&mut self, ctx: &mut Context, _dt: f32) {
        let es = ctx.input_events.clone();
        for e in &es {
            match e {
                Event::Key(key) => match key.code {
                    _ => {
                        ctx.state = PetviewState::Normal as u8;
                    }
                },
                _ => {}
            }
        }
        ctx.input_events.clear();
    }

<<<<<<< HEAD
    fn handle_auto(&mut self, _context: &mut Context, _dt: f32) {}
    fn handle_event(&mut self, _context: &mut Context, _dt: f32) {}
    fn handle_timer(&mut self, _context: &mut Context, _dt: f32) {}
}
=======
    fn handle_auto(&mut self, _ctx: &mut Context, _dt: f32) {}
    fn handle_event(&mut self, _ctx: &mut Context, _dt: f32) {}
    fn handle_timer(&mut self, _ctx: &mut Context, _dt: f32) {}
    fn as_any(&mut self) -> &mut dyn Any {
        self
    }
}
>>>>>>> 7315f338
<|MERGE_RESOLUTION|>--- conflicted
+++ resolved
@@ -42,18 +42,9 @@
         }
         ctx.input_events.clear();
     }
-
-<<<<<<< HEAD
-    fn handle_auto(&mut self, _context: &mut Context, _dt: f32) {}
-    fn handle_event(&mut self, _context: &mut Context, _dt: f32) {}
-    fn handle_timer(&mut self, _context: &mut Context, _dt: f32) {}
-}
-=======
+  
     fn handle_auto(&mut self, _ctx: &mut Context, _dt: f32) {}
     fn handle_event(&mut self, _ctx: &mut Context, _dt: f32) {}
     fn handle_timer(&mut self, _ctx: &mut Context, _dt: f32) {}
-    fn as_any(&mut self) -> &mut dyn Any {
-        self
-    }
-}
->>>>>>> 7315f338
+    
+}