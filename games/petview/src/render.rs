#![allow(unused_imports)]
#![allow(unused_variables)]
use crate::gl::GlTransition;
use crate::model::{PetviewModel, PETH, PETW};
use log::info;
use std::fmt::Write;
use std::io::Cursor;
use rust_pixel::{
    asset::AssetType,
    asset2sprite,
    context::Context,
    event::{event_check, event_register, timer_fire, timer_register},
    game::{Model, Render},
    render::adapter::sdl::SdlAdapter,
    render::panel::Panel,
    render::sprite::Sprite,
    render::style::Color,
};

const PIXW: u16 = 40;
const PIXH: u16 = 25;

fn debug_img(img: &[u8], w: usize, h: usize) {
    let mut idx = 0;
    for i in 0..h {
        let mut line = " ".to_string();
        for j in 0..w {
            write!(line, " {}.{}.{}.{} ", img[idx + 0], img[idx + 1], img[idx + 2], img[idx + 3]).unwrap();
            idx += 4;
        }
        info!("{:?}", line);
    }
}

pub struct PetviewRender {
    pub panel: Panel,
    pub glt: Option<GlTransition>,
    pub progress: f32,
}

impl PetviewRender {
    pub fn new() -> Self {
        let mut panel = Panel::new();

        // background...
        let mut gb = Sprite::new(0, 0, PETW, PETH);
        gb.set_alpha(230);
        panel.add_sprite(gb, "back");

        let mut p1 = Sprite::new(0, 0, PIXW, PIXH);
        p1.set_hidden(true);
        panel.add_pixel_sprite(p1, "petimg1");

        let mut p2 = Sprite::new(0, 0, PIXW, PIXH);
        panel.add_pixel_sprite(p2, "petimg2");

        let glt = None;

        timer_register("PetView.Timer", 0.1, "pet_timer");
        timer_fire("PetView.Timer", 1);

        Self {
            panel,
            glt,
            progress: 0.0,
        }
    }
}

impl Render for PetviewRender {
<<<<<<< HEAD
    type Model = PetviewModel;

    fn init(&mut self, context: &mut Context, _data: &mut Self::Model) {
        context
            .adapter
            .init(PETVIEWW + 2, PETVIEWH, 1.0, 1.0, "petview".to_string());
        self.panel.init(context);

        #[cfg(any(feature = "sdl", target_arch = "wasm32"))]
        {
            // let gb = self.panel.get_sprite("back");
            // asset2sprite!(gb, context, "1.pix");
            let gb2 = self.panel.get_pixel_sprite("back2");
            // asset2sprite!(gb2, context, "5.pix");
            asset2sprite!(gb2, context, "1.pix");
        }
    }

    fn handle_event(&mut self, context: &mut Context, data: &mut Self::Model, _dt: f32) {}

    fn handle_timer(&mut self, context: &mut Context, _model: &mut Self::Model, _dt: f32) {
        if event_check("PetView.Timer", "pet_timer") {
            #[cfg(any(feature = "sdl", target_arch = "wasm32"))]
            {
                let gb2 = self.panel.get_pixel_sprite("back2");
                asset2sprite!(
                    gb2,
                    context,
                    &format!("{}.pix", (context.stage / 13 % 20) + 1)
                );
=======
    fn init<G: Model>(&mut self, ctx: &mut Context, _data: &mut G) {
        ctx.adapter
            .init(PETW + 2, PETH, 1.0, 1.0, "petview".to_string());
        self.panel.init(ctx);

        let sa = ctx.adapter.as_any().downcast_mut::<SdlAdapter>().unwrap();

        let p1 = self.panel.get_pixel_sprite("petimg1");
        asset2sprite!(p1, ctx, "1.pix");
        let img1 = p1.content.get_rgba_image();

        let p2 = self.panel.get_pixel_sprite("petimg2");
        asset2sprite!(p2, ctx, "2.pix");
        let img2 = p2.content.get_rgba_image();

        debug_img(&img1, PIXW as usize, PIXH as usize);
        info!("........");
        debug_img(&img2, PIXW as usize, PIXH as usize);

        // let img1: Vec<u8> = vec![
        //     201, 0, 0, 255, 200, 0, 0, 255, 200, 0, 0, 255, 200, 0, 0, 255, 200, 0, 0, 255, 200, 0, 0, 255, 
        //     202, 0, 0, 255, 200, 0, 0, 255, 200, 0, 0, 255, 200, 0, 0, 255, 200, 0, 0, 255, 200, 0, 0, 255,
        //     203, 0, 0, 255, 200, 0, 0, 255, 200, 0, 0, 255, 200, 0, 0, 255, 200, 0, 0, 255, 200, 0, 0, 255, 
        //     204, 0, 0, 255, 200, 0, 0, 255, 200, 0, 0, 255, 200, 0, 0, 255, 200, 0, 0, 255, 200, 0, 0, 255,
        // ];
        // let img2: Vec<u8> = vec![
        //     0, 201, 0, 255, 200, 0, 0, 255, 200, 0, 0, 255, 200, 0, 0, 255, 200, 0, 0, 255, 200, 0, 0, 255, 
        //     0, 202, 0, 255, 200, 0, 0, 255, 200, 0, 0, 255, 200, 0, 0, 255, 200, 0, 0, 255, 200, 0, 0, 255,
        //     0, 203, 0, 255, 200, 0, 0, 255, 200, 0, 0, 255, 200, 0, 0, 255, 200, 0, 0, 255, 200, 0, 0, 255, 
        //     0, 204, 0, 255, 200, 0, 0, 255, 200, 0, 0, 255, 200, 0, 0, 255, 200, 0, 0, 255, 200, 0, 0, 255,
        // ];

        if let Some(gl) = &sa.gl {
            let mut glt = GlTransition::new(&gl, PIXW as u32, PIXH as u32);
            glt.set_texture(&gl, &img1, &img2);
            self.glt = Some(glt);
        }
    }

    fn handle_event<G: Model>(&mut self, ctx: &mut Context, data: &mut G, _dt: f32) {}

    fn handle_timer<G: Model>(&mut self, ctx: &mut Context, _model: &mut G, _dt: f32) {
        let sa = ctx.adapter.as_any().downcast_mut::<SdlAdapter>().unwrap();
        if event_check("PetView.Timer", "pet_timer") {
            let p1 = self.panel.get_pixel_sprite("petimg2");
            if let Some(gl) = &sa.gl {
                if let Some(glt) = &mut self.glt {
                    glt.render_frame(&gl, self.progress);
                    // glt.render_frame(&gl, 0.3);
                    info!("p..{} pixels...{}", self.progress, glt.pixels.len());
                    debug_img(&glt.pixels, PIXW as usize, PIXH as usize);
                    p1.content.set_rgba_image(&glt.pixels, PIXW, PIXH);
                    self.progress += 0.03;
                    if self.progress >= 1.0 {
                        self.progress = 0.0;
                    }
                }
>>>>>>> 7315f338
            }
            // asset2sprite!(p1, ctx, &format!("{}.pix", (ctx.stage / 13 % 20) + 1));
            timer_fire("PetView.Timer", 1);
        }
    }

    fn draw(&mut self, ctx: &mut Context, data: &mut Self::Model, dt: f32) {
        self.panel.draw(ctx).unwrap();
    }
}<|MERGE_RESOLUTION|>--- conflicted
+++ resolved
@@ -68,39 +68,9 @@
 }
 
 impl Render for PetviewRender {
-<<<<<<< HEAD
     type Model = PetviewModel;
 
     fn init(&mut self, context: &mut Context, _data: &mut Self::Model) {
-        context
-            .adapter
-            .init(PETVIEWW + 2, PETVIEWH, 1.0, 1.0, "petview".to_string());
-        self.panel.init(context);
-
-        #[cfg(any(feature = "sdl", target_arch = "wasm32"))]
-        {
-            // let gb = self.panel.get_sprite("back");
-            // asset2sprite!(gb, context, "1.pix");
-            let gb2 = self.panel.get_pixel_sprite("back2");
-            // asset2sprite!(gb2, context, "5.pix");
-            asset2sprite!(gb2, context, "1.pix");
-        }
-    }
-
-    fn handle_event(&mut self, context: &mut Context, data: &mut Self::Model, _dt: f32) {}
-
-    fn handle_timer(&mut self, context: &mut Context, _model: &mut Self::Model, _dt: f32) {
-        if event_check("PetView.Timer", "pet_timer") {
-            #[cfg(any(feature = "sdl", target_arch = "wasm32"))]
-            {
-                let gb2 = self.panel.get_pixel_sprite("back2");
-                asset2sprite!(
-                    gb2,
-                    context,
-                    &format!("{}.pix", (context.stage / 13 % 20) + 1)
-                );
-=======
-    fn init<G: Model>(&mut self, ctx: &mut Context, _data: &mut G) {
         ctx.adapter
             .init(PETW + 2, PETH, 1.0, 1.0, "petview".to_string());
         self.panel.init(ctx);
@@ -139,25 +109,18 @@
         }
     }
 
-    fn handle_event<G: Model>(&mut self, ctx: &mut Context, data: &mut G, _dt: f32) {}
+    fn handle_event(&mut self, context: &mut Context, data: &mut Self::Model, _dt: f32) {}
 
-    fn handle_timer<G: Model>(&mut self, ctx: &mut Context, _model: &mut G, _dt: f32) {
-        let sa = ctx.adapter.as_any().downcast_mut::<SdlAdapter>().unwrap();
+    fn handle_timer(&mut self, context: &mut Context, _model: &mut Self::Model, _dt: f32) {
         if event_check("PetView.Timer", "pet_timer") {
-            let p1 = self.panel.get_pixel_sprite("petimg2");
-            if let Some(gl) = &sa.gl {
-                if let Some(glt) = &mut self.glt {
-                    glt.render_frame(&gl, self.progress);
-                    // glt.render_frame(&gl, 0.3);
-                    info!("p..{} pixels...{}", self.progress, glt.pixels.len());
-                    debug_img(&glt.pixels, PIXW as usize, PIXH as usize);
-                    p1.content.set_rgba_image(&glt.pixels, PIXW, PIXH);
-                    self.progress += 0.03;
-                    if self.progress >= 1.0 {
-                        self.progress = 0.0;
-                    }
-                }
->>>>>>> 7315f338
+            #[cfg(any(feature = "sdl", target_arch = "wasm32"))]
+            {
+                let gb2 = self.panel.get_pixel_sprite("back2");
+                asset2sprite!(
+                    gb2,
+                    context,
+                    &format!("{}.pix", (context.stage / 13 % 20) + 1)
+                );
             }
             // asset2sprite!(p1, ctx, &format!("{}.pix", (ctx.stage / 13 % 20) + 1));
             timer_fire("PetView.Timer", 1);
